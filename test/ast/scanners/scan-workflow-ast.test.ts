import { describe, expect, it, vi } from 'vitest'
import { parseDocument } from 'yaml'

import { scanWorkflowAst } from '../../../core/ast/scanners/scan-workflow-ast'

describe('scanWorkflowAst', () => {
  it('scans actions from workflow AST (jobs -> steps)', () => {
    let content = `${[
      'name: CI',
      'on: push',
      'jobs:',
      '  build:',
      '    steps:',
      '      - uses: actions/checkout@v4',
      '      - uses: ./.github/actions/test',
    ].join('\n')}\n`
    let filePath = '.github/workflows/ci.yml'
    let document_ = parseDocument(content)
    let actions = scanWorkflowAst(document_, content, filePath)
    expect(actions).toHaveLength(2)
    expect(actions[0]).toMatchObject({
      name: 'actions/checkout',
      type: 'external',
      file: filePath,
      version: 'v4',
    })
    expect(actions[1]).toMatchObject({
      name: './.github/actions/test',
      type: 'local',
    })
  })

  it('returns empty for invalid workflow structure', () => {
    let content = 'name: no-jobs\n'
    let document_ = parseDocument(content)
    let actions = scanWorkflowAst(document_, content, 'file.yml')
    expect(actions).toEqual([])
  })

<<<<<<< HEAD
  it('detects job-level uses for reusable workflows', () => {
    let content = `${[
      'name: Test',
      'on: push',
      'jobs:',
      '  call-workflow:',
      '    uses: org/repo/.github/workflows/reusable.yml@v1.0.0',
      '    with:',
      '      config: test',
    ].join('\n')}\n`
    let filePath = '.github/workflows/test.yml'
    let document_ = parseDocument(content)
    let actions = scanWorkflowAst(document_, content, filePath)
    expect(actions).toHaveLength(1)
    expect(actions[0]).toMatchObject({
      name: 'org/repo/.github/workflows/reusable.yml',
      type: 'reusable-workflow',
      version: 'v1.0.0',
      file: filePath,
    })
    expect(actions[0]?.line).toBeGreaterThan(0)
  })

  it('detects both step-level and job-level uses', () => {
    let content = `${[
      'name: Mixed',
      'on: push',
      'jobs:',
      '  build:',
      '    runs-on: ubuntu-latest',
      '    steps:',
      '      - uses: actions/checkout@v3',
      '      - uses: actions/setup-node@v4',
      '  call-workflow:',
      '    uses: org/repo/.github/workflows/ci.yml@v2.0.0',
      '    secrets: inherit',
    ].join('\n')}\n`
    let filePath = '.github/workflows/mixed.yml'
    let document_ = parseDocument(content)
    let actions = scanWorkflowAst(document_, content, filePath)
    expect(actions).toHaveLength(3)
    expect(actions[0]).toMatchObject({
      name: 'actions/checkout',
      type: 'external',
      version: 'v3',
    })
    expect(actions[1]).toMatchObject({
      name: 'actions/setup-node',
      type: 'external',
      version: 'v4',
    })
    expect(actions[2]).toMatchObject({
      name: 'org/repo/.github/workflows/ci.yml',
      type: 'reusable-workflow',
      version: 'v2.0.0',
    })
  })

  it('handles multiple reusable workflow calls', () => {
    let content = `${[
      'name: Multiple Reusable',
      'on: push',
      'jobs:',
      '  call-lint:',
      '    uses: org/repo/.github/workflows/lint.yml@v1',
      '  call-test:',
      '    uses: org/repo/.github/workflows/test.yaml@main',
      '  call-build:',
      '    uses: another/repo/.github/workflows/build.yml@v2.1.0',
    ].join('\n')}\n`
    let filePath = '.github/workflows/multi.yml'
    let document_ = parseDocument(content)
    let actions = scanWorkflowAst(document_, content, filePath)
    expect(actions).toHaveLength(3)
    expect(actions[0]).toMatchObject({
      name: 'org/repo/.github/workflows/lint.yml',
      type: 'reusable-workflow',
      version: 'v1',
    })
    expect(actions[1]).toMatchObject({
      name: 'org/repo/.github/workflows/test.yaml',
      type: 'reusable-workflow',
      version: 'main',
    })
    expect(actions[2]).toMatchObject({
      name: 'another/repo/.github/workflows/build.yml',
      type: 'reusable-workflow',
      version: 'v2.1.0',
    })
  })

  it('handles job with only reusable workflow (no steps)', () => {
    let content = `${[
      'name: Reusable Only',
      'on: push',
      'jobs:',
      '  deploy:',
      '    uses: org/repo/.github/workflows/deploy.yml@v3.0.0',
      '    with:',
      '      environment: production',
      '    secrets: inherit',
    ].join('\n')}\n`
    let filePath = '.github/workflows/deploy.yml'
    let document_ = parseDocument(content)
    let actions = scanWorkflowAst(document_, content, filePath)
    expect(actions).toHaveLength(1)
    expect(actions[0]).toMatchObject({
      name: 'org/repo/.github/workflows/deploy.yml',
      type: 'reusable-workflow',
      version: 'v3.0.0',
    })
  })

  it('handles workflow with local reusable workflow reference', () => {
    let content = `${[
      'name: Local Reusable',
      'on: push',
      'jobs:',
      '  call-local:',
      '    uses: ./.github/workflows/local.yml',
    ].join('\n')}\n`
    let filePath = '.github/workflows/caller.yml'
    let document_ = parseDocument(content)
    let actions = scanWorkflowAst(document_, content, filePath)
    expect(actions).toHaveLength(1)
    expect(actions[0]).toMatchObject({
      name: './.github/workflows/local.yml',
      version: undefined,
      type: 'local',
    })
  })

  it('handles complex workflow with mixture of all types', () => {
    let content = `${[
      'name: Complex',
      'on: push',
      'jobs:',
      '  regular-job:',
      '    runs-on: ubuntu-latest',
      '    steps:',
      '      - uses: actions/checkout@v4',
      '      - uses: docker://node:20',
      '  reusable-workflow-job:',
      '    uses: org/repo/.github/workflows/test.yml@v1.0.0',
      '  another-regular-job:',
      '    runs-on: ubuntu-latest',
      '    steps:',
      '      - uses: ./.github/actions/custom',
    ].join('\n')}\n`
    let filePath = '.github/workflows/complex.yml'
    let document_ = parseDocument(content)
    let actions = scanWorkflowAst(document_, content, filePath)
    expect(actions).toHaveLength(4)
    expect(actions[0]).toMatchObject({
      name: 'actions/checkout',
      type: 'external',
    })
    expect(actions[1]).toMatchObject({
      name: 'docker://node:20',
      type: 'docker',
    })
    expect(actions[2]).toMatchObject({
      name: 'org/repo/.github/workflows/test.yml',
      type: 'reusable-workflow',
    })
    expect(actions[3]).toMatchObject({
      name: './.github/actions/custom',
      type: 'local',
    })
  })

  it('handles reusable workflow uses field with invalid reference', () => {
    let content = `${[
      'name: Invalid',
      'on: push',
      'jobs:',
      '  call-invalid:',
      '    uses: invalid-reference',
    ].join('\n')}\n`
    let filePath = '.github/workflows/invalid.yml'
    let document_ = parseDocument(content)
    let actions = scanWorkflowAst(document_, content, filePath)
    expect(actions).toEqual([])
=======
  it('extracts job name for each action', () => {
    let content = `${[
      'name: CI',
      'on: push',
      'jobs:',
      '  build:',
      '    steps:',
      '      - uses: actions/checkout@v4',
      '  test:',
      '    steps:',
      '      - uses: actions/setup-node@v4',
    ].join('\n')}\n`
    let filePath = '.github/workflows/ci.yml'
    let document_ = parseDocument(content)
    let actions = scanWorkflowAst(document_, content, filePath)
    expect(actions).toHaveLength(2)
    expect(actions[0]?.job).toBe('build')
    expect(actions[1]?.job).toBe('test')
  })

  it('handles non-scalar job key gracefully', () => {
    let warnSpy = vi.spyOn(process, 'emitWarning').mockImplementation(() => {})
    let content = `${[
      'name: CI',
      'on: push',
      'jobs:',
      '  ? [complex, key]',
      '  : steps:',
      '      - uses: actions/checkout@v4',
    ].join('\n')}\n`
    let filePath = '.github/workflows/ci.yml'
    let document_ = parseDocument(content)
    let actions = scanWorkflowAst(document_, content, filePath)
    expect(actions).toHaveLength(1)
    expect(actions[0]?.job).toBeUndefined()
    warnSpy.mockRestore()
>>>>>>> 48546441
  })
})<|MERGE_RESOLUTION|>--- conflicted
+++ resolved
@@ -23,10 +23,12 @@
       type: 'external',
       file: filePath,
       version: 'v4',
+      job: 'build',
     })
     expect(actions[1]).toMatchObject({
       name: './.github/actions/test',
       type: 'local',
+      job: 'build',
     })
   })
 
@@ -37,7 +39,44 @@
     expect(actions).toEqual([])
   })
 
-<<<<<<< HEAD
+  it('extracts job name for each action', () => {
+    let content = `${[
+      'name: CI',
+      'on: push',
+      'jobs:',
+      '  build:',
+      '    steps:',
+      '      - uses: actions/checkout@v4',
+      '  test:',
+      '    steps:',
+      '      - uses: actions/setup-node@v4',
+    ].join('\n')}\n`
+    let filePath = '.github/workflows/ci.yml'
+    let document_ = parseDocument(content)
+    let actions = scanWorkflowAst(document_, content, filePath)
+    expect(actions).toHaveLength(2)
+    expect(actions[0]?.job).toBe('build')
+    expect(actions[1]?.job).toBe('test')
+  })
+
+  it('handles non-scalar job key gracefully', () => {
+    let warnSpy = vi.spyOn(process, 'emitWarning').mockImplementation(() => {})
+    let content = `${[
+      'name: CI',
+      'on: push',
+      'jobs:',
+      '  ? [complex, key]',
+      '  : steps:',
+      '      - uses: actions/checkout@v4',
+    ].join('\n')}\n`
+    let filePath = '.github/workflows/ci.yml'
+    let document_ = parseDocument(content)
+    let actions = scanWorkflowAst(document_, content, filePath)
+    expect(actions).toHaveLength(1)
+    expect(actions[0]?.job).toBeUndefined()
+    warnSpy.mockRestore()
+  })
+
   it('detects job-level uses for reusable workflows', () => {
     let content = `${[
       'name: Test',
@@ -55,6 +94,7 @@
     expect(actions[0]).toMatchObject({
       name: 'org/repo/.github/workflows/reusable.yml',
       type: 'reusable-workflow',
+      job: 'call-workflow',
       version: 'v1.0.0',
       file: filePath,
     })
@@ -83,15 +123,18 @@
       name: 'actions/checkout',
       type: 'external',
       version: 'v3',
+      job: 'build',
     })
     expect(actions[1]).toMatchObject({
       name: 'actions/setup-node',
       type: 'external',
       version: 'v4',
+      job: 'build',
     })
     expect(actions[2]).toMatchObject({
       name: 'org/repo/.github/workflows/ci.yml',
       type: 'reusable-workflow',
+      job: 'call-workflow',
       version: 'v2.0.0',
     })
   })
@@ -115,17 +158,20 @@
     expect(actions[0]).toMatchObject({
       name: 'org/repo/.github/workflows/lint.yml',
       type: 'reusable-workflow',
+      job: 'call-lint',
       version: 'v1',
     })
     expect(actions[1]).toMatchObject({
       name: 'org/repo/.github/workflows/test.yaml',
       type: 'reusable-workflow',
+      job: 'call-test',
       version: 'main',
     })
     expect(actions[2]).toMatchObject({
       name: 'another/repo/.github/workflows/build.yml',
       type: 'reusable-workflow',
       version: 'v2.1.0',
+      job: 'call-build',
     })
   })
 
@@ -148,6 +194,7 @@
       name: 'org/repo/.github/workflows/deploy.yml',
       type: 'reusable-workflow',
       version: 'v3.0.0',
+      job: 'deploy',
     })
   })
 
@@ -166,6 +213,7 @@
     expect(actions[0]).toMatchObject({
       name: './.github/workflows/local.yml',
       version: undefined,
+      job: 'call-local',
       type: 'local',
     })
   })
@@ -193,18 +241,22 @@
     expect(actions).toHaveLength(4)
     expect(actions[0]).toMatchObject({
       name: 'actions/checkout',
+      job: 'regular-job',
       type: 'external',
     })
     expect(actions[1]).toMatchObject({
       name: 'docker://node:20',
+      job: 'regular-job',
       type: 'docker',
     })
     expect(actions[2]).toMatchObject({
       name: 'org/repo/.github/workflows/test.yml',
+      job: 'reusable-workflow-job',
       type: 'reusable-workflow',
     })
     expect(actions[3]).toMatchObject({
       name: './.github/actions/custom',
+      job: 'another-regular-job',
       type: 'local',
     })
   })
@@ -221,43 +273,5 @@
     let document_ = parseDocument(content)
     let actions = scanWorkflowAst(document_, content, filePath)
     expect(actions).toEqual([])
-=======
-  it('extracts job name for each action', () => {
-    let content = `${[
-      'name: CI',
-      'on: push',
-      'jobs:',
-      '  build:',
-      '    steps:',
-      '      - uses: actions/checkout@v4',
-      '  test:',
-      '    steps:',
-      '      - uses: actions/setup-node@v4',
-    ].join('\n')}\n`
-    let filePath = '.github/workflows/ci.yml'
-    let document_ = parseDocument(content)
-    let actions = scanWorkflowAst(document_, content, filePath)
-    expect(actions).toHaveLength(2)
-    expect(actions[0]?.job).toBe('build')
-    expect(actions[1]?.job).toBe('test')
-  })
-
-  it('handles non-scalar job key gracefully', () => {
-    let warnSpy = vi.spyOn(process, 'emitWarning').mockImplementation(() => {})
-    let content = `${[
-      'name: CI',
-      'on: push',
-      'jobs:',
-      '  ? [complex, key]',
-      '  : steps:',
-      '      - uses: actions/checkout@v4',
-    ].join('\n')}\n`
-    let filePath = '.github/workflows/ci.yml'
-    let document_ = parseDocument(content)
-    let actions = scanWorkflowAst(document_, content, filePath)
-    expect(actions).toHaveLength(1)
-    expect(actions[0]?.job).toBeUndefined()
-    warnSpy.mockRestore()
->>>>>>> 48546441
   })
 })