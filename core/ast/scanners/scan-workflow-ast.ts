--- conflicted
+++ resolved
@@ -53,6 +53,8 @@
       continue
     }
 
+    let jobName = isScalar(jobNode.key) ? String(jobNode.key.value) : undefined
+
     /** Check for Reusable Workflows. */
     let usesPair = findMapPair(jobNode.value, 'uses')
     if (usesPair?.value && usesPair.key && isScalar(usesPair.value)) {
@@ -60,18 +62,18 @@
       let lineNumber = getLineNumberForKey(content, usesPair.key)
       let action = parseActionReference(usesValue, filePath, lineNumber)
       if (action) {
+        if (jobName) {
+          action.job = jobName
+        }
         actions.push(action)
       }
     }
 
-<<<<<<< HEAD
-    /** Check for Github Actions. */
     let stepsPair = findMapPair(jobNode.value, 'steps')
-    if (stepsPair?.value) {
-      actions.push(...extractUsesFromSteps(stepsPair.value, filePath, content))
+    if (!stepsPair?.value) {
+      continue
     }
-=======
-    let jobName = isScalar(jobNode.key) ? String(jobNode.key.value) : undefined
+
     actions.push(
       ...extractUsesFromSteps({
         stepsNode: stepsPair.value,
@@ -80,7 +82,6 @@
         jobName,
       }),
     )
->>>>>>> 48546441
   }
 
   return actions
